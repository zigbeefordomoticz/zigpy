--- conflicted
+++ resolved
@@ -181,14 +181,10 @@
     dev.endpoints[99].level._update_attribute(0x0011, 17)
     assert dev.endpoints[1].in_clusters[0x0008]._attr_cache[0x0011] == 17
     assert dev.endpoints[99].in_clusters[0x0008]._attr_cache[0x0011] == 17
-<<<<<<< HEAD
-    await app.shutdown()
-=======
     custom_dev_last_seen = dev.last_seen
     assert isinstance(custom_dev_last_seen, float)
 
-    await app.pre_shutdown()
->>>>>>> cab1032f
+    await app.shutdown()
 
     # Everything should've been saved - check that it re-loads
     with patch("zigpy.quirks.get_device", fake_get_device):
