--- conflicted
+++ resolved
@@ -574,11 +574,7 @@
 
 async def test_configure_reporting_wrong_attrid(cluster):
     with pytest.raises(ValueError):
-<<<<<<< HEAD
-        cluster.configure_reporting(0xABCD, 10, 20, 1)
-=======
-        await cluster.configure_reporting(0xFFFE, 10, 20, 1)
->>>>>>> 8f74e0ce
+        await cluster.configure_reporting(0xABCD, 10, 20, 1)
         assert cluster._endpoint.request.call_count == 0
 
 
@@ -782,7 +778,7 @@
 async def test_configure_reporting_multiple_def_rsp(cluster):
     """Configure reporting returned a default response. May happen."""
     cluster.endpoint.request.return_value = (
-        zcl.foundation.Command.Configure_Reporting,
+        zcl.foundation.GeneralCommand.Configure_Reporting,
         zcl.foundation.Status.UNSUP_GENERAL_COMMAND,
     )
     await cluster.configure_reporting_multiple(
@@ -801,12 +797,93 @@
                 status, zcl.foundation.ReportingDirection.ReceiveReports, attrid
             )
         )
-<<<<<<< HEAD
-        assert cluster.endpoint.request.call_count == 2
-        assert (
-            cluster.endpoint.request.call_args_list[0][0][2]
-            == cluster.endpoint.request.call_args_list[1][0][2]
-        )
+    return [cfg_response]
+
+
+async def test_configure_reporting_multiple_single_success(cluster):
+    """Configure reporting returned a single success response."""
+    cluster.endpoint.request.return_value = _mk_cfg_rsp(
+        {0: zcl.foundation.Status.SUCCESS}
+    )
+
+    await cluster.configure_reporting_multiple(
+        {3: (5, 15, 20), 4: (6, 16, 26)}, manufacturer=0x2345
+    )
+    assert cluster.endpoint.request.await_count == 1
+    assert cluster.unsupported_attributes == set()
+
+
+async def test_configure_reporting_multiple_single_fail(cluster):
+    """Configure reporting returned a single failure response."""
+    cluster.endpoint.request.return_value = _mk_cfg_rsp(
+        {3: zcl.foundation.Status.UNSUPPORTED_ATTRIBUTE}
+    )
+
+    await cluster.configure_reporting_multiple(
+        {3: (5, 15, 20), 4: (6, 16, 26)}, manufacturer=0x2345
+    )
+    assert cluster.endpoint.request.await_count == 1
+    assert cluster.unsupported_attributes == {"hw_version", 3}
+
+
+async def test_configure_reporting_multiple_single_unreportable(cluster):
+    """Configure reporting returned a single failure response for unreportable attribute."""
+    cluster.endpoint.request.return_value = _mk_cfg_rsp(
+        {4: zcl.foundation.Status.UNREPORTABLE_ATTRIBUTE}
+    )
+
+    await cluster.configure_reporting_multiple(
+        {3: (5, 15, 20), 4: (6, 16, 26)}, manufacturer=0x2345
+    )
+    assert cluster.endpoint.request.await_count == 1
+    assert cluster.unsupported_attributes == set()
+
+
+async def test_configure_reporting_multiple_both_unsupp(cluster):
+    """Configure reporting returned unsupported attributes for both."""
+    cluster.endpoint.request.return_value = _mk_cfg_rsp(
+        {
+            3: zcl.foundation.Status.UNSUPPORTED_ATTRIBUTE,
+            4: zcl.foundation.Status.UNSUPPORTED_ATTRIBUTE,
+        }
+    )
+
+    await cluster.configure_reporting_multiple(
+        {3: (5, 15, 20), 4: (6, 16, 26)}, manufacturer=0x2345
+    )
+    assert cluster.endpoint.request.await_count == 1
+    assert cluster.unsupported_attributes == {"hw_version", 3, "manufacturer", 4}
+
+
+def test_unsupported_attr_add(cluster):
+    """Test adding unsupported attributes."""
+
+    assert "manufacturer" not in cluster.unsupported_attributes
+    assert 4 not in cluster.unsupported_attributes
+    assert "model" not in cluster.unsupported_attributes
+    assert 5 not in cluster.unsupported_attributes
+
+    cluster.add_unsupported_attribute(4)
+    assert "manufacturer" in cluster.unsupported_attributes
+    assert 4 in cluster.unsupported_attributes
+
+    cluster.add_unsupported_attribute("model")
+    assert "model" in cluster.unsupported_attributes
+    assert 5 in cluster.unsupported_attributes
+
+
+def test_unsupported_attr_add_no_reverse_attr_name(cluster):
+    """Test adding unsupported attributes without corresponding reverse attr name."""
+
+    assert "no_such_attr" not in cluster.unsupported_attributes
+    assert 0xDEED not in cluster.unsupported_attributes
+
+    cluster.add_unsupported_attribute("no_such_attr")
+    cluster.add_unsupported_attribute("no_such_attr")
+    assert "no_such_attr" in cluster.unsupported_attributes
+
+    cluster.add_unsupported_attribute(0xDEED)
+    assert 0xDEED in cluster.unsupported_attributes
 
 
 def test_zcl_command_duplicate_name_prevention():
@@ -849,93 +926,4 @@
 
     assert req == (0, 1, 2)
     assert req == req
-    assert req == req.replace()
-=======
-    return [cfg_response]
-
-
-async def test_configure_reporting_multiple_single_success(cluster):
-    """Configure reporting returned a single success response."""
-    cluster.endpoint.request.return_value = _mk_cfg_rsp(
-        {0: zcl.foundation.Status.SUCCESS}
-    )
-
-    await cluster.configure_reporting_multiple(
-        {3: (5, 15, 20), 4: (6, 16, 26)}, manufacturer=0x2345
-    )
-    assert cluster.endpoint.request.await_count == 1
-    assert cluster.unsupported_attributes == set()
-
-
-async def test_configure_reporting_multiple_single_fail(cluster):
-    """Configure reporting returned a single failure response."""
-    cluster.endpoint.request.return_value = _mk_cfg_rsp(
-        {3: zcl.foundation.Status.UNSUPPORTED_ATTRIBUTE}
-    )
-
-    await cluster.configure_reporting_multiple(
-        {3: (5, 15, 20), 4: (6, 16, 26)}, manufacturer=0x2345
-    )
-    assert cluster.endpoint.request.await_count == 1
-    assert cluster.unsupported_attributes == {"hw_version", 3}
-
-
-async def test_configure_reporting_multiple_single_unreportable(cluster):
-    """Configure reporting returned a single failure response for unreportable attribute."""
-    cluster.endpoint.request.return_value = _mk_cfg_rsp(
-        {4: zcl.foundation.Status.UNREPORTABLE_ATTRIBUTE}
-    )
-
-    await cluster.configure_reporting_multiple(
-        {3: (5, 15, 20), 4: (6, 16, 26)}, manufacturer=0x2345
-    )
-    assert cluster.endpoint.request.await_count == 1
-    assert cluster.unsupported_attributes == set()
-
-
-async def test_configure_reporting_multiple_both_unsupp(cluster):
-    """Configure reporting returned unsupported attributes for both."""
-    cluster.endpoint.request.return_value = _mk_cfg_rsp(
-        {
-            3: zcl.foundation.Status.UNSUPPORTED_ATTRIBUTE,
-            4: zcl.foundation.Status.UNSUPPORTED_ATTRIBUTE,
-        }
-    )
-
-    await cluster.configure_reporting_multiple(
-        {3: (5, 15, 20), 4: (6, 16, 26)}, manufacturer=0x2345
-    )
-    assert cluster.endpoint.request.await_count == 1
-    assert cluster.unsupported_attributes == {"hw_version", 3, "manufacturer", 4}
-
-
-def test_unsupported_attr_add(cluster):
-    """Test adding unsupported attributes."""
-
-    assert "manufacturer" not in cluster.unsupported_attributes
-    assert 4 not in cluster.unsupported_attributes
-    assert "model" not in cluster.unsupported_attributes
-    assert 5 not in cluster.unsupported_attributes
-
-    cluster.add_unsupported_attribute(4)
-    assert "manufacturer" in cluster.unsupported_attributes
-    assert 4 in cluster.unsupported_attributes
-
-    cluster.add_unsupported_attribute("model")
-    assert "model" in cluster.unsupported_attributes
-    assert 5 in cluster.unsupported_attributes
-
-
-def test_unsupported_attr_add_no_reverse_attr_name(cluster):
-    """Test adding unsupported attributes without corresponding reverse attr name."""
-
-    assert "no_such_attr" not in cluster.unsupported_attributes
-    assert 0xDEED not in cluster.unsupported_attributes
-
-    cluster.add_unsupported_attribute("no_such_attr")
-    cluster.add_unsupported_attribute("no_such_attr")
-    assert "no_such_attr" in cluster.unsupported_attributes
-
-    cluster.add_unsupported_attribute(0xDEED)
-    assert 0xDEED in cluster.unsupported_attributes
->>>>>>> 8f74e0ce
+    assert req == req.replace()