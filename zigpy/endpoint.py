--- conflicted
+++ resolved
@@ -68,20 +68,8 @@
                     "Failed to retrieve service descriptor: %s", status
                 )
 
-<<<<<<< HEAD
-        self.info("Discovered endpoint information: %s", sdr[2])
-        sd = sdr[2]
-        self.profile_id = sd.profile
-
-        if self.profile_id == zigpy.profiles.zha.PROFILE_ID:
-            self.device_type = zigpy.profiles.zha.DeviceType(sd.device_type)
-        elif self.profile_id == zigpy.profiles.zll.PROFILE_ID:
-            self.device_type = zigpy.profiles.zll.DeviceType(sd.device_type)
-        else:
-=======
             self.info("Discovered endpoint information: %s", sd)
             self.profile_id = sd.profile
->>>>>>> 34d1cf35
             self.device_type = sd.device_type
 
             if self.profile_id == zigpy.profiles.zha.PROFILE_ID:
