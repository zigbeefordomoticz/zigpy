--- conflicted
+++ resolved
@@ -503,7 +503,12 @@
             try:
                 attr_def = self.find_attribute(attrid)
             except KeyError:
-                self.error("%d is not a valid attribute id", attrid)
+                self.error("%s is not a valid attribute id", attrid)
+
+                # Throw an error if it's an unknown attribute name, without an ID
+                if isinstance(attrid, str):
+                    raise
+
                 continue
 
             attr = foundation.Attribute(attr_def.id, foundation.TypeValue())
@@ -526,24 +531,17 @@
         return args
 
     async def write_attributes(
-<<<<<<< HEAD
         self, attributes: dict[Union[str, int], Any], manufacturer: Optional[int] = None
     ) -> list:
-        args = self._write_attr_records(attributes)
-        result = await self._write_attributes(args, manufacturer=manufacturer)
-=======
-        self, attributes: Dict[Union[str, int], Any], manufacturer: Optional[int] = None
-    ) -> List:
         """Write attributes to device with internal 'attributes' validation"""
         attrs = self._write_attr_records(attributes)
         return await self.write_attributes_raw(attrs, manufacturer)
 
     async def write_attributes_raw(
-        self, attrs: List[foundation.Attribute], manufacturer: Optional[int] = None
-    ) -> List:
+        self, attrs: list[foundation.Attribute], manufacturer: Optional[int] = None
+    ) -> list:
         """Write attributes to device without internal 'attributes' validation"""
         result = await self._write_attributes(attrs, manufacturer=manufacturer)
->>>>>>> 6aea2b19
         if not isinstance(result[0], list):
             return result
 
